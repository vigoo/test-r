[package]
name = "test-r"
<<<<<<< HEAD
version = "2.2.2"
edition = "2024"
=======
version = "2.3.1"
edition = "2021"
>>>>>>> 90e27109
license = "Apache-2.0"
description = "Test framework for Rust"
homepage = "https://github.com/vigoo/test-r"
repository = "https://github.com/vigoo/test-r"
readme = "../README.md"

[dependencies]
test-r-core = { version = "5.0.1", path = "../test-r-core", default-features = false }
test-r-macro = { version = "1.3.4", path = "../test-r-macro" }

ctor = "0.4"
tokio = { version = "1", features = ["rt-multi-thread"], optional = true }

[dev-dependencies]
serde_json = "1"

[features]
default = ["tokio"]
tokio = ["dep:tokio", "test-r-core/tokio"]<|MERGE_RESOLUTION|>--- conflicted
+++ resolved
@@ -1,12 +1,7 @@
 [package]
 name = "test-r"
-<<<<<<< HEAD
-version = "2.2.2"
+version = "2.3.1"
 edition = "2024"
-=======
-version = "2.3.1"
-edition = "2021"
->>>>>>> 90e27109
 license = "Apache-2.0"
 description = "Test framework for Rust"
 homepage = "https://github.com/vigoo/test-r"
