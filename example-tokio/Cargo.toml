[package]
name = "test-r-example-tokio"
version = "0.0.1"
edition = "2021"
license = "Apache-2.0"

[[bin]]
name = "test-r-example-tokio-bin"
path = "src/main.rs"

[lib]
harness = false

[[test]]
name = "tests"
harness = false

[dependencies]
<<<<<<< HEAD
test-r = { version = "0.0.1", path = "../test-r" }

rand = "0.8"
=======
test-r = { version = "0.0.2", path = "../test-r" }
>>>>>>> f6e7fe1a
tokio = { version = "1", features = ["full"] }
tracing = "0.1"
tracing-subscriber = "0.3"<|MERGE_RESOLUTION|>--- conflicted
+++ resolved
@@ -16,13 +16,9 @@
 harness = false
 
 [dependencies]
-<<<<<<< HEAD
-test-r = { version = "0.0.1", path = "../test-r" }
+test-r = { version = "0.0.2", path = "../test-r" }
 
 rand = "0.8"
-=======
-test-r = { version = "0.0.2", path = "../test-r" }
->>>>>>> f6e7fe1a
 tokio = { version = "1", features = ["full"] }
 tracing = "0.1"
 tracing-subscriber = "0.3"